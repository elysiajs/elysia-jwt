import {
	Elysia,
	ValidationError,
	getSchemaValidator,
	type TSchema,
	type UnwrapSchema as Static
} from 'elysia'

import {
	SignJWT,
	jwtVerify,
	type CryptoKey,
	type JWK,
	type KeyObject,
	type JoseHeaderParameters,
	type JWTVerifyOptions
} from 'jose'

import { Type as t } from '@sinclair/typebox'

type UnwrapSchema<
	Schema extends TSchema | undefined,
	Fallback = unknown
> = Schema extends TSchema ? Static<NonNullable<Schema>> : Fallback

type NormalizedClaim = 'nbf' | 'exp' | 'iat'

type AllowClaimValue = string | number | boolean | null | undefined | AllowClaimValue[] | { [key: string]: AllowClaimValue }
type ClaimType = Record<string, AllowClaimValue>

/**
 * This interface is a specific, strongly-typed representation of the
 * standard claims found in a JWT payload.
 *
 * It is re-declared here to override potentially generic definitions from
 * third-party libraries, ensuring the compiler knows every expected field.
 *
 * This interface can be modified as needed within the plugin to easily
 * accommodate custom claims for specific use cases.
 */
export interface JWTPayloadSpec {
	/**
	 * JWT Issuer
	 *
	 * @see {@link https://www.rfc-editor.org/rfc/rfc7519#section-4.1.1 RFC7519#section-4.1.1}
	 */
	iss?: string

	/**
	 * JWT Subject
	 *
	 * @see {@link https://www.rfc-editor.org/rfc/rfc7519#section-4.1.2 RFC7519#section-4.1.2}
	 */
	sub?: string

	/**
	 * JWT Audience
	 *
	 * @see {@link https://www.rfc-editor.org/rfc/rfc7519#section-4.1.3 RFC7519#section-4.1.3}
	 */
	aud?: string | string[]

	/**
	 * JWT ID
	 *
	 * @see {@link https://www.rfc-editor.org/rfc/rfc7519#section-4.1.7 RFC7519#section-4.1.7}
	 */
	jti?: string

	/**
	 * JWT Not Before
	 *
	 * @see {@link https://www.rfc-editor.org/rfc/rfc7519#section-4.1.5 RFC7519#section-4.1.5}
	 */
	nbf?: number

	/**
	 * JWT Expiration Time
	 *
	 * @see {@link https://www.rfc-editor.org/rfc/rfc7519#section-4.1.4 RFC7519#section-4.1.4}
	 */
	exp?: number

	/**
	 * JWT Issued At
	 *
	 * @see {@link https://www.rfc-editor.org/rfc/rfc7519#section-4.1.6 RFC7519#section-4.1.6}
	 */
	iat?: number
}

/**
 * This interface defines the shape of JWT payload fields that can be
 * provided as input when creating or signing a token.
 * 
 * Unlike `JWTPayloadSpec`, values here may be expressed in more flexible forms,
 * such as relative time strings or control flags (e.g., `iat: true`).
 * 
 * This interface is parsed and normalized by the plugin before becoming part
 * of the final JWT payload.
 */
export interface JWTPayloadInput extends Omit<JWTPayloadSpec, NormalizedClaim> {
	/**
	 * JWT Not Before
	 *
	 * @see {@link https://www.rfc-editor.org/rfc/rfc7519#section-4.1.5 RFC7519#section-4.1.5}
	 */
	nbf?: string | number

	/**
	 * JWT Expiration Time
	 *
	 * @see {@link https://www.rfc-editor.org/rfc/rfc7519#section-4.1.4 RFC7519#section-4.1.4}
	 */
	exp?: string | number

	/**
	 * JWT Issued At
	 *
	 * @see {@link https://www.rfc-editor.org/rfc/rfc7519#section-4.1.6 RFC7519#section-4.1.6}
	 */
	iat?: boolean
}

/**
 * Defines the types for the header parameters of a JWS.
 *
 * Much like `JWTPayloadSpec`, this interface is declared to provide strong,
 * explicit typing, allowing TypeScript to validate the header's structure
 * and provide accurate autocompletion.
 *
 * It can also be modified within the plugin to handle custom header
 * parameters required for specific development scenarios.
 */
export interface JWTHeaderParameters extends JoseHeaderParameters {
	/**
	 * JWS "alg" (Algorithm) Header Parameter
	 *
	 * @see {@link https://github.com/panva/jose/issues/210#jws-alg Algorithm Key Requirements}
	 */
	alg?: string

	/**
	 * This JWS Extension Header Parameter modifies the JWS Payload representation and the JWS Signing
	 * Input computation as per {@link https://www.rfc-editor.org/rfc/rfc7797 RFC7797}.
	 */
	b64?: true

	/** JWS "crit" (Critical) Header Parameter */
	crit?: string[]
}

export interface JWTOption<
	Name extends string | undefined = 'jwt',
	Schema extends TSchema | undefined = undefined
> extends JWTHeaderParameters,
		JWTPayloadInput {
	/**
	 * Name to decorate method as
	 *
	 * ---
	 * @example
	 * For example, `jwt` will decorate Context with `Context.jwt`
	 *
	 * ```typescript
	 * app
	 *     .decorate({
	 *         name: 'myJWTNamespace',
	 *         secret: process.env.JWT_SECRETS
	 *     })
	 *     .get('/sign/:name', ({ myJWTNamespace, params }) => {
	 *         return myJWTNamespace.sign(params)
	 *     })
	 * ```
	 */
	name?: Name
	/**
	 * JWT Secret
	 */
	secret: string | Uint8Array | CryptoKey | JWK | KeyObject
	/**
	 * Type strict validation for JWT payload
	 */
	schema?: Schema
}

export const jwt = <
	const Name extends string = 'jwt',
	const Schema extends TSchema | undefined = undefined
>({
	name = 'jwt' as Name,
	secret,
	schema,
	...defaultValues
}: // End JWT Payload
JWTOption<Name, Schema>) => {
	if (!secret) throw new Error("Secret can't be empty")

	const key =
		typeof secret === 'string' ? new TextEncoder().encode(secret) : secret

	const validator = schema
		? getSchemaValidator(
				t.Intersect([
					schema,
					t.Object({
						iss: t.Optional(t.String()),
						sub: t.Optional(t.String()),
						aud: t.Optional(
							t.Union([t.String(), t.Array(t.String())])
						),
						jti: t.Optional(t.String()),
						nbf: t.Optional(t.Number()),
						exp: t.Optional(t.Number()),
						iat: t.Optional(t.Number())
					}),
				]),
				{
					modules: t.Module({})
				}
			)
		: undefined

	return new Elysia({
		name: '@elysiajs/jwt',
		seed: {
			name,
			secret,
			schema,
			...defaultValues
		}
	}).decorate(name as Name extends string ? Name : 'jwt', {
		sign(
<<<<<<< HEAD
			signValue: UnwrapSchema<Schema, ClaimType> &
				JWTPayloadSpec
=======
			data: Omit<UnwrapSchema<Schema, ClaimType>, NormalizedClaim> &
				JWTPayloadInput
>>>>>>> 70590fab
		) {
			const {
				nbf,
				exp,
				iat,
				...data
			} = signValue

			/**
			 * @summary Creates the JWS (JSON Web Signature) header object.
			 *
			 * @description
			 * This constant builds the header part of the JWT, populating it with values
			 * from a `defaultValues` source object.
			 *
			 * It ensures essential fields have safe defaults by using the nullish
			 * coalescing operator (`??`):
			 * - `alg` (Algorithm) defaults to 'HS256' if not provided.
			 * - `typ` (Type) defaults to 'JWT' if not provided.
			 *
			 * The final object is type-asserted as `JWTHeaderParameters` to align with
			 * the expected JWS header structure.
			 *
			 * @property alg - The signing algorithm (e.g., 'HS256', 'RS256').
			 * @property [b64] - Indicates if the payload is Base64url-encoded.
			 * @property [crit] - A list of critical header parameters that must be understood.
			 * @property [cty] - The content type of the payload.
			 * @property [jku] - URL for the JSON Web Key Set.
			 * @property [jwk] - The JSON Web Key corresponding to the key used to sign.
			 * @property [kid] - A hint indicating which key was used to sign the JWT.
			 * @property typ - The type of the token, typically 'JWT'.
			 * @property [x5c] - The X.509 certificate chain.
			 * @property [x5t] - The X.509 certificate SHA-1 thumbprint.
			 * @property [x5u] - URL for the X.509 certificate chain.
			 */
			const JWTHeader = {
				alg: defaultValues.alg ?? 'HS256',
				b64: defaultValues.b64,
				crit: defaultValues.crit,
				cty: defaultValues.cty,
				jku: defaultValues.jku,
				jwk: defaultValues.jwk,
				kid: defaultValues.kid,
				typ: defaultValues.typ ?? 'JWT',
				x5c: defaultValues.x5c,
				x5t: defaultValues.x5t,
				x5u: defaultValues.x5u
			} as JWTHeaderParameters

			/**
			 * @summary Constructs a JWT payload object from a given data source.
			 *
			 * @description
			 * This constant assembles the final payload for a JWT by combining standard
			 * RFC 7519 claims with any other custom data present in the `data` object.
			 * * The initial properties (`aud`, `iss`, etc.) are explicitly defined for clarity,
			 * while the spread operator (`...data`) ensures all other properties from the
			 * source are included.
			 * * @warning
			 * The type assertion (`as ...`) is used to satisfy TypeScript but has significant
			 * trade-offs. By including `Record<string, unknown>`, the object effectively loses
			 * strong type safety for custom claims, treating them all as potentially unknown.
			 * This approach should be handled with care, as it bypasses stricter type checking
			 * in favor of flexibility.
			 */
			const JWTPayload = {
				/**
				 * Audience (aud): Identifies the recipients that the JWT is intended for.
				 */
				aud: data.aud ?? defaultValues.aud,

				/**
				 * Issuer (iss): Identifies the principal that issued the JWT.
				 */
				iss: data.iss ?? defaultValues.iss,

				/**
				 * JWT ID (jti): Provides a unique identifier for the JWT.
				 */
				jti: data.jti ?? defaultValues.jti,

				/**
				 * Subject (sub): Identifies the principal that is the subject of the JWT.
				 */
				sub: data.sub ?? defaultValues.sub,

				// Includes all other properties from the data source, both standard and custom,
				// excluding standard JWT claims like `nbf`, `exp` and `iat`.
				...data
			} as
				| Omit<JWTPayloadInput, NormalizedClaim>
				| Record<string, unknown>

			let jwt = new SignJWT({ ...JWTPayload }).setProtectedHeader({
				alg: JWTHeader.alg!,
				...JWTHeader
			})

			/**
			 * Sets the time-based claims (nbf, exp, iat) on the JWT.
			 * The logic prioritizes values from the 'data' object (from the sign function)
			 * over the 'defaultValues'.
			 */

			// Define 'nbf' (Not Before) if a value exists in either data or defaults.
			// The value from 'data' has priority over 'defaultValues'.
			const setNbf = "nbf" in signValue ? nbf : defaultValues.nbf
			if (setNbf !== undefined) {
				jwt = jwt.setNotBefore(setNbf)
			}

			// Define 'exp' (Expiration Time) using the same priority logic.
			const setExp = "exp" in signValue ? exp : defaultValues.exp
			if (setExp !== undefined) {
				jwt = jwt.setExpirationTime(setExp)
			}

			// Define 'iat' (Issued At). If a specific value is provided, use it.
			// Otherwise, if the claim is just marked as true, set it to the current time.
			const setIat = "iat" in signValue ? iat : defaultValues.iat
			if (setIat !== false) {
				jwt = jwt.setIssuedAt(new Date())
			}

			return jwt.sign(key)
		},
		async verify(
			jwt?: string,
			options?: JWTVerifyOptions
		): Promise<
			| (UnwrapSchema<Schema, ClaimType> &
					Omit<JWTPayloadSpec, keyof UnwrapSchema<Schema, {}>>)
			| false
		> {
			if (!jwt) return false

			try {
				const data: any = (
					await
						(options ?
							jwtVerify(jwt, key, options)
							:
							jwtVerify(jwt, key)
						)
				).payload

				if (validator && !validator.Check(data))
					throw new ValidationError('JWT', validator, data)

				return data
			} catch (_) {
				return false
			}
		}
	})
}

export default jwt<|MERGE_RESOLUTION|>--- conflicted
+++ resolved
@@ -231,13 +231,8 @@
 		}
 	}).decorate(name as Name extends string ? Name : 'jwt', {
 		sign(
-<<<<<<< HEAD
-			signValue: UnwrapSchema<Schema, ClaimType> &
-				JWTPayloadSpec
-=======
 			data: Omit<UnwrapSchema<Schema, ClaimType>, NormalizedClaim> &
 				JWTPayloadInput
->>>>>>> 70590fab
 		) {
 			const {
 				nbf,
